{
  "name": "filament",
<<<<<<< HEAD
  "version": "1.9.8",
=======
  "version": "1.9.9",
>>>>>>> 419d68d4
  "description": "Real-time physically based rendering engine",
  "main": "filament.js",
  "module": "filament.js",
  "jsdelivr": "filament.js",
  "types": "filament.d.ts",
  "unpkg": "filament.js",
  "repository": {
    "type": "git",
    "url": "https://github.com/google/filament.git"
  },
  "dependencies": {
    "gl-matrix": "^3.2.1"
  },
  "files": [
    "filament.d.ts",
    "filament.js",
    "filament.wasm",
    "README.md"
  ],
  "keywords": [
    "3d",
    "android",
    "wasm",
    "webgl"
  ],
  "author": "Google",
  "license": "Apache-2.0"
}<|MERGE_RESOLUTION|>--- conflicted
+++ resolved
@@ -1,10 +1,6 @@
 {
   "name": "filament",
-<<<<<<< HEAD
-  "version": "1.9.8",
-=======
   "version": "1.9.9",
->>>>>>> 419d68d4
   "description": "Real-time physically based rendering engine",
   "main": "filament.js",
   "module": "filament.js",
